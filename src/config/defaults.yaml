binance:
  symbol: BTCUSDT
  interval: 1h
  history_limit: 1500
  max_klines_per_request: 1500
  futures_base_url: https://fapi.binance.com
  spot_base_url: https://api.binance.com
  order_book_limit: 100
  long_short_period: 5m
  liquidation_bins: 200
  liquidation_price_range: 0.75

data:
  feature_window: 64
  forecast_horizon: 1
  validation_split: 0.2
  use_extras: false
  extras_time_aligned: false
  momentum_windows: [8, 24, 64]
  volatility_windows: [8, 24, 64]
  autocorr_window: 32
  drawdown_window: 64

features:
  liquidity_bins: 180
  liquidity_price_range: 0.6
  liquidity_smoothing_sigma: 5.0
  liquidity_top_k: 10
  order_book_depth: 20
  add_ema: true
  ema_windows: [6, 12, 24]

model:
  hermite_degree: 5
  hermite_maps_a: 2
  hermite_maps_b: 2
  hermite_hidden_dim: 64
  dropout: 0.1
  use_lstm: true
  lstm_hidden: 64
  hermite_version: probabilist
  prob_source: cdf

training:
  batch_size: 64
  learning_rate: 0.001
  num_epochs: 25
  weight_decay: 1.0e-5
  gradient_clip: 1.0
  lambda_bce: 0.25
  seed: 42
  device_preference: RTX 2060
  classification_loss: bce
  auto_pos_weight: true
  focal_gamma: 2.0
  min_pos_weight_samples: 128
  optimizer: adamw
  scheduler: onecycle
  scheduler_warmup_pct: 0.1
  enable_lr_range_test: false
  lr_range_min: 1.0e-5
  lr_range_max: 0.1
  lr_range_steps: 60
  enable_class_downsample: false
  reg_weight: 1.0
  cls_weight: 1.0
  unc_weight: 0.5
  sign_hinge_weight: 0.05
  use_cv: true
  cv_folds: 5
  early_stop_metric: AUC
  patience: 10
  min_delta: 0.0001

evaluation:
  alpha: 0.1
  cv_folds: 5
  val_block: 128
  calibration_fraction: 0.1
  threshold: 0.55
  cost_bps: 5.0
  save_markdown: true
  n_bins: 15
  conformal_residual: abs  # FIX: default to absolute residual calibration

strategy:
  thresholds: [0.55, 0.60]  # FIX: evaluate both primary confidence thresholds
  confidence_margin: 0.10  # FIX: minimum calibrated probability deviation
  kelly_clip: 0.5
  use_conformal_gate: true  # FIX: enable conformal-informed gating
  conformal_p_min: 0.05  # FIX: minimum acceptable conformal p-value
  slippage_bps: 0.0  # FIX: default slippage assumption

reporting:
  output_dir: reports
  legend_title: "Legend"
  date_format: "%Y-%m-%d"
  freq_per_year: 8760  # FIX: hourly cadence annualisation factor
<<<<<<< HEAD
  strict_conformal_assert: false  # FIX: disable hard assertion by default to keep UI responsive
=======
>>>>>>> 4425b9d8

logging:
  level: INFO<|MERGE_RESOLUTION|>--- conflicted
+++ resolved
@@ -96,10 +96,6 @@
   legend_title: "Legend"
   date_format: "%Y-%m-%d"
   freq_per_year: 8760  # FIX: hourly cadence annualisation factor
-<<<<<<< HEAD
-  strict_conformal_assert: false  # FIX: disable hard assertion by default to keep UI responsive
-=======
->>>>>>> 4425b9d8
 
 logging:
   level: INFO